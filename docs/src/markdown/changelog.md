# Changelog

## 5.1.0

<<<<<<< HEAD
- **NEW**: Add flag `SORT` to the `glob`, `pathlib`, and `wcmatch` libraries. `SORT` is only relevant in commands that
  touch the file system. For instance, `SORT` would work in `glob`, but not `globmatch`.
=======
- **NEW**: Add new parameter to `glob` related functions (except in `pathlib`) called `root_dir` that allows a user to
  specify a different working directory with either a string or path-like object. Path-like inputs are only supported on
  Python 3.6+.
- **NEW**: Support path-like objects for `globmatch` and `globfilter` path inputs. Path-like inputs are only supported
  on Python 3.6+.
- **FIX**: Filter functions should not alter the slashes of files it filters. Filtered strings and paths should be
  returned unaltered.

## 5.0.3

- **FIX**: Rework `glob` relative path handling so internally it is indistinguishable from when it is given no relative
  path and uses the current working directory. This fixes an issue where `pathlib` couldn't handle negate patterns
  properly (`!negate`).
>>>>>>> 5d40e631

## 5.0.2

- **FIX**: Fix case where a `GLOBSTAR` pattern, followed by a slash, was not disabling `MATCHBASE`.
- **FIX**: Fix `pathlib` relative path resolution in glob implementations.

## 5.0.1

- **FIX**: In `glob`, avoid using up too many file descriptors by acquiring all file/folder names under a directory in
  one batch before recursing into other folders.

## 5.0.0

- **NEW**: Add `wcmatch.pathlib` which contains `pathlib` variants that uses `wcmatch.glob` instead of the default
  Python glob.
- **NEW**: `escape` and `raw_escape` can manually be forced to use Windows or Linux/Unix logic via the keyword only
  argument by setting to `False` or `True` respectively. The default is `None` which will auto detect the system.
- **NEW**: The deprecated flag `FORCECASE` has now been removed.
- **NEW**: The deprecated functions `globsplit` and `fnsplit` have been removed.
- **NEW**: The deprecated variables `version` and `version_info` have been removed.

## 4.3.1

- **FIX**: Regression for root level literal matches in `glob`.
- **FIX**: Bug where `glob` would mistakenly abort if a pattern started with a literal file or directory and could not
  match a file or directory. This caused subsequent patterns in the chain to not get evaluated.

## 4.3.0

- **NEW**: Add `CASE` flag which allows for case sensitive paths on Linux, macOS, and Windows. Windows drive letters and
  UNC `//host-name/share-name/` portion are still treated insensitively, but all directories will be treated with case
  sensitivity.
- **NEW**: With the recent addition of `CASE` and `FORCEUNIX`, `FORCECASE` is no longer needed. Deprecate `FORCECASE`
  which will be removed at some future point.

## 4.2.0

- **NEW**: Drop Python 3.4 support.
- **NEW**: Add flags `FORCEWIN` and `FORCEUNIX` to force Windows or Linux/Unix path logic on commands that do not access
  the file system: `translate`, `fnmatch`, `filter`, `globmatch`, `globfilter`, etc. These flags will not work with
  `glob`, `iglob` or with the `WcMatch` class. It also will not work when using the `REALPATH` flag with things like
  `fnmatch`, `filter`, `globmatch`, `globfilter`.
- **FIX**: `glob` corner case where the first folder, if defined as a literal name (not a magic pattern), would not be
  treated properly if `IGNORECASE` was enabled in Linux.

## 4.1.0

- **NEW**: Add `WcMatch.is_aborted`.
- **FIX**: Remove deprecation of `kill` and `reset` in `WcMatch`. There are legitimate reasons to not deprecate killing
  via `kill` instead of simply breaking.
- **FIX**: If for any reason, a file exists, but fails "is directory" check, consider it as a file.

## 4.0.1

- **FIX**: Fix regression with exclusion patterns that use braces in `glob`.
- **FIX**: Translate functions should have `NODIR` patterns exclude if matched not exclude if not matched.

## 4.0.0

- **NEW**: Deprecated `WcMatch` class methods `kill` and `reset`. `WcMatch` should be broken with a simple `break`
  statement instead.
- **NEW**: Add a new flag `MARK` to force `glob` to return directories with a trailing slash.
- **NEW**: Add `MATCHBASE` that causes glob glob related functions and `WcMatch`, when the pattern has no slashes in it,
  to seek for any file anywhere in the tree with a matching basename.
- **NEW**: Add `NODIR` that causes `glob` matchers and crawlers to only match and return files.
- **NEW**: Exclusion patterns (enabled with `NEGATE`) now always enable `DOTALL` in the exclusion patterns. They also
  will match symlinks in `**` patterns. Only non `NEGATE` patterns that are paired with a `NEGATE` pattern are subject
  to symlinks and dot rules. Exclusion patterns themselves allow dots and symlinks to make filtering easier.
- **NEW**: Exclusion patterns no longer provide a default inclusion pattern if one is not specified. Exclusion patterns
  are meant to filter the results of inclusion patterns. You can either use the `SPLIT` flag and provide an inclusion
  pattern with your default ('default_pattern|!exclusion'), or feed in a list of multiple patterns instead of a single
  string (`['inclusion', '!exclusion']`). If you really need the old behavior, you can use the `NEGATEALL` flag which
  will provide a default inclusion pattern that matches all files.
- **NEW**: Translate now outputs exclusion patterns so that if they match, the file is excluded. This is opposite logic
  to how it used to be, but is more efficient.
- **FIX**: An empty pattern in `glob` should not match slashes.

## 3.0.2

- **FIX**: Fix an offset issue when processing an absolute path pattern in `glob` on Linux or macOS.
- **FIX**: Fix an issue where the `glob` command would use `GLOBSTAR` logic on `**` even when `GLOBSTAR` was disabled.

## 3.0.1

- **FIX**: In the `WcMatch` class, defer hidden file check until after the file or directory is compared against
  patterns to potentially avoid calling hidden if the pattern doesn't match. The reduced `lstat` calls improve
  performance.

## 3.0.0

- **NEW**: `globsplit` and `fnsplit` have been deprecated. Users are encouraged to use the new `SPLIT` flag to allow
  functions to use multiple wildcard paths delimited by `|`.
- **NEW**: `globmatch` and `globfilter` will now parse provided paths as real paths if the new `REALPATH` flag is set.
  This has the advantage of allowing the commands to be aware of symlinks and properly apply related logic (whether to
  follow the links or not). It also helps to clarify ambiguous cases where it isn't clear if a file path references a
  directory because the trailing slash was omitted. It also allows the command to be aware of Windows drives evaluate
  the path in proper context compared to the current working directory.
- **NEW**: `WcMatch` class no longer accepts the `recursive` or `show_hidden` parameter, instead the `RECURSIVE` or
  `HIDDEN` flag must be used.
- **NEW**: `WcMatch` class now can search symlink directories with the new `SYMLINK` flag.
- **NEW**: `glob` and `iglob` functions now behave like Bash 5.0 in regards to symlinks in `GLOBSTAR` (`**`). `GLOBSTAR`
  will ignore symlink directories. This affects other functions such as `globmatch` and `globfilter` when the `REALPATH`
  flag is enabled.
- **NEW**: New flag called `FOLLOW` was added to force related `glob` commands to recognize and follow symlink
  directories.
- **FIX**: Fix `glob` regression where inverse patterns such as `!**/test/**` would allow a directory `base/test` to
  match when it should have excluded it.
- **FIX**: `glob` should handle root paths (`/`) properly, and on Windows, it should assume the drive of the current
  working directory.

## 2.2.1

- **FIX**: `EXTMATCH`/`EXTGLOB` should allow literal dots and should not treat dots like sequences do.
- **FIX**: Fix `!(...)` extended match patterns in `glob` and `globmatch` so that they properly match `.` and `..` if
  their pattern starts with `.`.
- **FIX**: Fix `!(...)` extended match patterns so that they handle path separators correctly.
- **FIX**: Patterns such as `?` or `[.]` should not trigger matching directories `.` and `..` in `glob` and `globmatch`.

## 2.2.0

- **NEW**: Officially support Python 3.8.

## 2.1.0

- **NEW**: Deprecate `version` and `version_info` in favor of the more standard `__version__` and `__version_info__`.
- **FIX**: Fix issue where exclusion patterns would trigger before end of path.
- **FIX**: Fix `GLOBSTAR` regular expression pattern issues.

## 2.0.3

- **FIX**: In `glob`, properly handle files in the current working directory when give a literal pattern that matches
  it.

## 2.0.2

- **FIX**: `wcmatch` override events (`on_error` and `on_skip`) should verify the return  is **not None** and not **not
  falsy**.

## 2.0.1

- **FIX**: Can't install due to requirements being assigned to setup opposed to install.

## 2.0.0

!!! danger "Breaking Changes"
    Version 2.0.0 introduces breaking changes in regards to flags.  This is meant to bring about consistency amongst the
    provided libraries. Flag names have been changed in some cases, and logic has been inverted in some cases.

- **NEW**: Glob's `NOBRACE`, `NOGLOBSTAR`, and `NOEXTGLOB` flags are now `BRACE`, `GLOBSTAR`, and `EXTGLOB` and now
  enable the features instead of disabling the features. This logic matches the provided `fnmatch` and `wcmatch`.
- **NEW**: Glob's `DOTGLOB` and `EXTGLOB` also have the respective aliases `DOTMATCH` and `EXTMATCH` to provide
  consistent flags across provided libraries, but the `GLOB` variants that match Bash's feature names can still be used.
- **NEW**: `fnmatch`'s `PERIOD` flag has been replaced with `DOTMATCH` with inverted logic from what was originally
  provided.
- **NEW**: Documentation exposes the shorthand form of flags: `FORCECASE` --> `F`, etc.
- **FIX**: Wcmatch always documented that it had the flag named `EXTMATCH`, but internally it was actually `EXTGLOB`,
  this was a bug though. `EXTMATCH` is now the documented and the actual flag to use.

## 1.0.2

- **FIX**: Officially support Python 3.7.

## 1.0.1

- **FIX**: Ensure that all patterns in `glob` that have a directory preceding `**` but also end with `**` returns the
  preceding directory.
- **FIX**: Fix byte conversion in path normalization.
- **FIX**: Ensure POSIX character classes, when at the start of a sequence, properly have hyphens escaped following it.
  `[[:ascii:]-z]` should convert to `[\x00-\x7f\\-b]` not `[\x00-\x7f-b]`.
- **FIX**: Fix an issue where we would fail because we couldn't covert raw characters even though raw character parsing
  was disabled.
- **FIX**: Better default for file patterns.  Before if no pattern was provided for files, `'*'` was assumed, now it is
  `''`, and if `''` is used, all files will be matched. This works better for when full path is enabled as you get the
  same file matching logic.

## 1.0.0

- Initial release

--8<-- "refs.txt"<|MERGE_RESOLUTION|>--- conflicted
+++ resolved
@@ -2,10 +2,8 @@
 
 ## 5.1.0
 
-<<<<<<< HEAD
 - **NEW**: Add flag `SORT` to the `glob`, `pathlib`, and `wcmatch` libraries. `SORT` is only relevant in commands that
   touch the file system. For instance, `SORT` would work in `glob`, but not `globmatch`.
-=======
 - **NEW**: Add new parameter to `glob` related functions (except in `pathlib`) called `root_dir` that allows a user to
   specify a different working directory with either a string or path-like object. Path-like inputs are only supported on
   Python 3.6+.
@@ -19,7 +17,6 @@
 - **FIX**: Rework `glob` relative path handling so internally it is indistinguishable from when it is given no relative
   path and uses the current working directory. This fixes an issue where `pathlib` couldn't handle negate patterns
   properly (`!negate`).
->>>>>>> 5d40e631
 
 ## 5.0.2
 
